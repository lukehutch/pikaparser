Compilation
    <- Spacing CompilationUnit SUB? EOT;

_ <- [ -~] ;
SUB <- '\u001a' ;
EOT <- !_ ;
WS <- [ \t\r\n] ;
ANY <- _ / WS;

Spacing
<<<<<<< HEAD
    <- (  [ \t\r\n]+
       / "/*" ( [^*] / '*' !'/' )* "*/"
       / "//" [^\n]* '\n'?
=======
    <- ( WS+
         / "/**/"
         / "/*" (ANY !"*/")* _ "*/"
         / "//" [^\r\n]*
>>>>>>> 792f9a93
       )* ;

Identifier  <- !Keyword Letter LetterOrDigit* Spacing ;

Letter <- [a-z] / [A-Z] / [_$] ;

LetterOrDigit <- [a-z] / [A-Z] / [0-9] / [_$] ;

Keyword
    <- ( "abstract"
      / "assert"
      / "boolean"
      / "break"
      / "byte"
      / "case"
      / "catch"
      / "char"
      / "class"
      / "const"
      / "continue"
      / "default"
      / "double"
      / "do"
      / "else"
      / "enum"
      / "extends"
      / "false"
      / "finally"
      / "final"
      / "float"
      / "for"
      / "goto"
      / "if"
      / "implements"
      / "import"
      / "interface"
      / "int"
      / "instanceof"
      / "long"
      / "native"
      / "new"
      / "null"
      / "package"
      / "private"
      / "protected"
      / "public"
      / "return"
      / "short"
      / "static"
      / "strictfp"
      / "super"
      / "switch"
      / "synchronized"
      / "this"
      / "throws"
      / "throw"
      / "transient"
      / "true"
      / "try"
      / "void"
      / "volatile"
      / "while"
      ) !LetterOrDigit
    ;

ABSTRACT     <- "abstract"     !LetterOrDigit Spacing ;
ASSERT       <- "assert"       !LetterOrDigit Spacing ;
BOOLEAN      <- "boolean"      !LetterOrDigit Spacing ;
BREAK        <- "break"        !LetterOrDigit Spacing ;
BYTE         <- "byte"         !LetterOrDigit Spacing ;
CASE         <- "case"         !LetterOrDigit Spacing ;
CATCH        <- "catch"        !LetterOrDigit Spacing ;
CHAR         <- "char"         !LetterOrDigit Spacing ;
CLASS        <- "class"        !LetterOrDigit Spacing ;
CONTINUE     <- "continue"     !LetterOrDigit Spacing ;
DEFAULT      <- "default"      !LetterOrDigit Spacing ;
DOUBLE       <- "double"       !LetterOrDigit Spacing ;
DO           <- "do"           !LetterOrDigit Spacing ;
ELSE         <- "else"         !LetterOrDigit Spacing ;
ENUM         <- "enum"         !LetterOrDigit Spacing ;
EXTENDS      <- "extends"      !LetterOrDigit Spacing ;
FALSE        <- "false"        !LetterOrDigit Spacing ;
FINALLY      <- "finally"      !LetterOrDigit Spacing ;
FINAL        <- "final"        !LetterOrDigit Spacing ;
FLOAT        <- "float"        !LetterOrDigit Spacing ;
FOR          <- "for"          !LetterOrDigit Spacing ;
IF           <- "if"           !LetterOrDigit Spacing ;
IMPLEMENTS   <- "implements"   !LetterOrDigit Spacing ;
IMPORT       <- "import"       !LetterOrDigit Spacing ;
INTERFACE    <- "interface"    !LetterOrDigit Spacing ;
INT          <- "int"          !LetterOrDigit Spacing ;
INSTANCEOF   <- "instanceof"   !LetterOrDigit Spacing ;
LONG         <- "long"         !LetterOrDigit Spacing ;
NATIVE       <- "native"       !LetterOrDigit Spacing ;
NEW          <- "new"          !LetterOrDigit Spacing ;
NULL         <- "null"         !LetterOrDigit Spacing ;
PACKAGE      <- "package"      !LetterOrDigit Spacing ;
PRIVATE      <- "private"      !LetterOrDigit Spacing ;
PROTECTED    <- "protected"    !LetterOrDigit Spacing ;
PUBLIC       <- "public"       !LetterOrDigit Spacing ;
RETURN       <- "return"       !LetterOrDigit Spacing ;
SHORT        <- "short"        !LetterOrDigit Spacing ;
STATIC       <- "static"       !LetterOrDigit Spacing ;
STRICTFP     <- "strictfp"     !LetterOrDigit Spacing ;
SUPER        <- "super"        !LetterOrDigit Spacing ;
SWITCH       <- "switch"       !LetterOrDigit Spacing ;
SYNCHRONIZED <- "synchronized" !LetterOrDigit Spacing ;
THIS         <- "this"         !LetterOrDigit Spacing ;
THROWS       <- "throws"       !LetterOrDigit Spacing ;
THROW        <- "throw"        !LetterOrDigit Spacing ;
TRANSIENT    <- "transient"    !LetterOrDigit Spacing ;
TRUE         <- "true"         !LetterOrDigit Spacing ;
TRY          <- "try"          !LetterOrDigit Spacing ;
VOID         <- "void"         !LetterOrDigit Spacing ;
VOLATILE     <- "volatile"     !LetterOrDigit Spacing ;
WHILE        <- "while"        !LetterOrDigit Spacing ;

Literal
    <- FloatLiteral
    / IntegerLiteral
    / BooleanLiteral
    / CharLiteral
    / StringLiteral
    / NullLiteral
    ;

IntegerLiteral
    <- ( HexNumeral
      / BinaryNumeral
      / OctalNumeral
      / DecimalNumeral
      ) [lL]? Spacing
    ;

DecimalNumeral
    <- "0"
    / [1-9]([_]*[0-9])*
    ;

HexNumeral
    <- ("0x" / "0X") HexDigits ;

OctalNumeral
    <- "0" ([_]*[0-7])+ ;

BinaryNumeral
    <- ("0b" / "0B") [01]([_]*[01])* ;

FloatLiteral
    <- ( HexadecimalFloatingPointLiteral
      / DecimalFloatingPointLiteral
      ) Spacing
    ;

DecimalFloatingPointLiteral
    <- Digits "." Digits?  Exponent? [fFdD]?
    / "." Digits Exponent? [fFdD]?
    / Digits Exponent [fFdD]?
    / Digits Exponent? [fFdD]
    ;

Exponent
    <- [eE] [+]? Digits ;

HexadecimalFloatingPointLiteral
    <- HexSignificand BinaryExponent [fFdD]? ;

HexSignificand
    <- ("0x" / "0X") HexDigits? "." HexDigits
    / HexNumeral "."?
    ;

HexDigits
    <- HexDigit ([_]*HexDigit)* ;

HexDigit
    <- [a-f] / [A-F] / [0-9] ;

BinaryExponent
    <- [pP] [+]? Digits ;

Digits
    <- [0-9]([_]*[0-9])* ;

BooleanLiteral
    <- TRUE
    / FALSE
    ;

CharLiteral
    <- "'" (Escape / !['\\\n\r] _) "'" Spacing
    ;

StringLiteral
    <- "\"" (Escape / !["\\\n\r] _)* "\"" Spacing
    ;

Escape
    <- "\\" ([btnfr"'\\] / OctalEscape / UnicodeEscape)
    ;

OctalEscape
    <- [0-3][0-7][0-7]
    / [0-7][0-7]
    / [0-7]
    ;

UnicodeEscape
    <- "u"+ HexDigit HexDigit HexDigit HexDigit ;

NullLiteral <- NULL ;

AT              <-   "@"       Spacing ;
COLONCOLON      <-   "::"      Spacing ;
COMMA           <-   ","       Spacing ;
DOT             <-   "."       Spacing ;
ELLIPSIS        <-   "..."     Spacing ;
LPAR            <-   "("       Spacing ;
LBRK            <-   "["       Spacing ;
RBRK            <-   "]"       Spacing ;
RPAR            <-   ")"       Spacing ;
LWING           <-   "{"       Spacing ;
RWING           <-   "}"       Spacing ;
SEMI            <-   ";"       Spacing ;

AND             <-   "&"![=&]  Spacing ;
ANDAND          <-   "&&"      Spacing ;
ANDEQU          <-   "&="      Spacing ;
ARROW           <-   "->"      Spacing ;
BANG            <-   "!" ![=]  Spacing ;
BSR             <-   ">>>"![=] Spacing ;
BSREQU          <-   ">>>="    Spacing ;
COLON           <-   ":" ![:]  Spacing ;
DEC             <-   "--"      Spacing ;
DIV             <-   "/" ![=]  Spacing ;
DIVEQU          <-   "/="      Spacing ;
EQU             <-   "=" ![=]  Spacing ;
EQUAL           <-   "=="      Spacing ;
GE              <-   ">="      Spacing ;
GT              <-   ">"![=>]  Spacing ;
HAT             <-   "^"![=]   Spacing ;
HATEQU          <-   "^="      Spacing ;
INC             <-   "++"      Spacing ;
LE              <-   "<="      Spacing ;
LPOINT          <-   "<"       Spacing ;
LT              <-   "<"![=<]  Spacing ;
MINUS           <-   "-"![=>]Spacing ;
MINUSEQU        <-   "-="      Spacing ;
MOD             <-   "%"![=]   Spacing ;
MODEQU          <-   "%="      Spacing ;
NOTEQUAL        <-   "!="      Spacing ;
OR              <-   "|"![=|]  Spacing ;
OREQU           <-   "|="      Spacing ;
OROR            <-   "||"      Spacing ;
PLUS            <-   "+"![=+]  Spacing ;
PLUSEQU         <-   "+="      Spacing ;
QUERY           <-   "?"       Spacing ;
RPOINT          <-   ">"       Spacing ;
SL              <-   "<<"![=]  Spacing ;
SLEQU           <-   "<<="     Spacing ;
SR              <-   ">>"![=>] Spacing ;
SREQU           <-   ">>="     Spacing ;
STAR            <-   "*"![=]   Spacing ;
STAREQU         <-   "*="      Spacing ;
TILDE           <-   "~"       Spacing ;

BasicType
    <- BYTE
    / SHORT
    / INT
    / LONG
    / CHAR
    / FLOAT
    / DOUBLE
    / BOOLEAN
    ;

PrimitiveType
    <- Annotation* BasicType ;

ReferenceType
    <- PrimitiveType Dim+
    / ClassType Dim*
    ;

ClassType
    <- Annotation* Identifier TypeArguments?
          (DOT Annotation* Identifier TypeArguments?)* ;

Type
    <- PrimitiveType
    / ClassType
    ;

ArrayType
    <- PrimitiveType Dim+
    / ClassType Dim+
    ;

TypeVariable
    <- Annotation* Identifier ;

Dim
    <- Annotation* LBRK RBRK ;

TypeParameter
    <- TypeParameterModifier* Identifier TypeBound? ;

TypeParameterModifier
    <- Annotation ;

TypeBound
    <- EXTENDS (ClassType AdditionalBound* / TypeVariable) ;

AdditionalBound
    <- AND ClassType ;

TypeArguments
    <- LPOINT TypeArgumentList RPOINT ;

TypeArgumentList
    <- TypeArgument (COMMA TypeArgument)* ;

TypeArgument
    <- ReferenceType
    / Wildcard
    ;

Wildcard
    <- Annotation* QUERY WildcardBounds? ;

WildcardBounds
    <- EXTENDS ReferenceType
    / SUPER ReferenceType
    ;
QualIdent
    <- Identifier (DOT Identifier)* ;

CompilationUnit
    <- PackageDeclaration? ImportDeclaration* TypeDeclaration* ;

PackageDeclaration
    <- PackageModifier* PACKAGE Identifier (DOT Identifier)* SEMI ;

PackageModifier
    <- Annotation ;

ImportDeclaration
    <- IMPORT STATIC? QualIdent (DOT STAR)? SEMI
    / SEMI
    ;

TypeDeclaration
    <- ClassDeclaration
    / InterfaceDeclaration
    / SEMI
    ;

ClassDeclaration
    <- NormalClassDeclaration
    / EnumDeclaration
    ;

NormalClassDeclaration
    <- ClassModifier* CLASS Identifier TypeParameters?
          Superclass? Superinterfaces? ClassBody
    ;

ClassModifier
    <- Annotation
    / PUBLIC
    / PROTECTED
    / PRIVATE
    / ABSTRACT
    / STATIC
    / FINAL
    / STRICTFP
    ;

TypeParameters
    <- LPOINT TypeParameterList RPOINT ;

TypeParameterList
    <- TypeParameter (COMMA TypeParameter)* ;

Superclass
    <- EXTENDS ClassType ;

Superinterfaces
    <- IMPLEMENTS InterfaceTypeList ;

InterfaceTypeList
    <- ClassType (COMMA ClassType)* ;

ClassBody
    <- LWING ClassBodyDeclaration* RWING ;

ClassBodyDeclaration
    <- ClassMemberDeclaration
    / InstanceInitializer
    / StaticInitializer
    / ConstructorDeclaration
    ;

ClassMemberDeclaration
    <- FieldDeclaration
    / MethodDeclaration
    / ClassDeclaration
    / InterfaceDeclaration
    / SEMI
    ;

FieldDeclaration
    <- FieldModifier* UnannType VariableDeclaratorList SEMI ;

VariableDeclaratorList
    <- VariableDeclarator (COMMA VariableDeclarator)* ;

VariableDeclarator
    <- VariableDeclaratorId (EQU VariableInitializer)? ;

VariableDeclaratorId
    <- Identifier Dim* ;

VariableInitializer
    <- Expression
    / ArrayInitializer
    ;

UnannClassType
    <- Identifier TypeArguments?
          (DOT Annotation* Identifier TypeArguments?)*  ;

UnannType
    <- BasicType Dim*
    / UnannClassType Dim*
    ;

FieldModifier
    <- Annotation
    / PUBLIC
    / PROTECTED
    / PRIVATE
    / STATIC
    / FINAL
    / TRANSIENT
    / VOLATILE
    ;

MethodDeclaration
    <- MethodModifier* MethodHeader MethodBody ;

MethodHeader
    <- Result MethodDeclarator Throws?
    / TypeParameters Annotation* Result MethodDeclarator Throws?
    ;

MethodDeclarator
    <- Identifier LPAR FormalParameterList? RPAR Dim* ;

FormalParameterList
    <- (ReceiverParameter / FormalParameter)(COMMA FormalParameter)* ;

FormalParameter
    <- VariableModifier* UnannType VariableDeclaratorId
    / VariableModifier* UnannType Annotation* ELLIPSIS VariableDeclaratorId !COMMA
    ;

VariableModifier
    <- Annotation
    / FINAL
    ;

ReceiverParameter
    <- VariableModifier* UnannType (Identifier DOT)? THIS ;

Result
    <- UnannType
    / VOID
    ;

MethodModifier
    <- Annotation
    / PUBLIC
    / PROTECTED
    / PRIVATE
    / ABSTRACT
    / STATIC
    / FINAL
    / SYNCHRONIZED
    / NATIVE
    / STRICTFP
    ;

Throws
    <- THROWS ExceptionTypeList ;

ExceptionTypeList
    <- ExceptionType (COMMA ExceptionType)* ;

ExceptionType
    <- ClassType
    / TypeVariable
    ;

MethodBody
    <- Block
    / SEMI
    ;

InstanceInitializer
    <- Block ;

StaticInitializer
    <- STATIC Block ;

ConstructorDeclaration
    <- ConstructorModifier* ConstructorDeclarator Throws? ConstructorBody ;

ConstructorDeclarator
    <- TypeParameters? Identifier LPAR FormalParameterList? RPAR ;

ConstructorModifier
    <- Annotation
    / PUBLIC
    / PROTECTED
    / PRIVATE
    ;

ConstructorBody
    <- LWING ExplicitConstructorInvocation? BlockStatements? RWING ;

ExplicitConstructorInvocation
    <- TypeArguments? THIS Arguments SEMI
    / TypeArguments? SUPER Arguments SEMI
    / Primary DOT TypeArguments? SUPER Arguments SEMI
    / QualIdent DOT TypeArguments? SUPER Arguments SEMI
    ;

EnumDeclaration
    <- ClassModifier* ENUM Identifier Superinterfaces? EnumBody ;

EnumBody
    <- LWING EnumConstantList? COMMA? EnumBodyDeclarations? RWING ;

EnumConstantList
    <- EnumConstant (COMMA EnumConstant)* ;

EnumConstant
    <- EnumConstantModifier* Identifier Arguments? ClassBody? ;

EnumConstantModifier
    <- Annotation ;

EnumBodyDeclarations
    <- SEMI ClassBodyDeclaration* ;

InterfaceDeclaration
    <- NormalInterfaceDeclaration
    / AnnotationTypeDeclaration
    ;

NormalInterfaceDeclaration
    <- InterfaceModifier* INTERFACE Identifier TypeParameters?
          ExtendsInterfaces? InterfaceBody ;

InterfaceModifier
    <- Annotation
    / PUBLIC
    / PROTECTED
    / PRIVATE
    / ABSTRACT
    / STATIC
    / STRICTFP
    ;

ExtendsInterfaces
    <- EXTENDS InterfaceTypeList ;

InterfaceBody
    <- LWING InterfaceMemberDeclaration* RWING ;

InterfaceMemberDeclaration
    <- ConstantDeclaration
    / InterfaceMethodDeclaration
    / ClassDeclaration
    / InterfaceDeclaration
    / SEMI
    ;

ConstantDeclaration
    <- ConstantModifier* UnannType VariableDeclaratorList SEMI ;

ConstantModifier
    <- Annotation
    / PUBLIC
    / STATIC
    / FINAL
    ;

InterfaceMethodDeclaration
    <- InterfaceMethodModifier* MethodHeader MethodBody ;

InterfaceMethodModifier
    <- Annotation
    / PUBLIC
    / ABSTRACT
    / DEFAULT
    / STATIC
    / STRICTFP
    ;

AnnotationTypeDeclaration
    <- InterfaceModifier* AT INTERFACE Identifier AnnotationTypeBody ;

AnnotationTypeBody
    <- LWING AnnotationTypeMemberDeclaration* RWING ;

AnnotationTypeMemberDeclaration
    <- AnnotationTypeElementDeclaration
    / ConstantDeclaration
    / ClassDeclaration
    / InterfaceDeclaration
    / SEMI
    ;

AnnotationTypeElementDeclaration
    <- AnnotationTypeElementModifier* UnannType Identifier LPAR RPAR Dim*
         DefaultValue? SEMI ;

AnnotationTypeElementModifier
    <- Annotation
    / PUBLIC
    / ABSTRACT
    ;

DefaultValue
    <- DEFAULT ElementValue ;

Annotation
    <- AT
      ( NormalAnnotation
      / SingleElementAnnotation
      / MarkerAnnotation
      )
    ;

NormalAnnotation
    <- QualIdent LPAR ElementValuePairList* RPAR ;

ElementValuePairList
    <- ElementValuePair (COMMA ElementValuePair)* ;

ElementValuePair
    <- Identifier EQU ElementValue ;

ElementValue
    <- ConditionalExpression
    / ElementValueArrayInitializer
    / Annotation
    ;

ElementValueArrayInitializer
    <- LWING ElementValueList? COMMA? RWING ;

ElementValueList
    <- ElementValue (COMMA ElementValue)* ;

MarkerAnnotation
    <- QualIdent ;

SingleElementAnnotation
    <- QualIdent LPAR ElementValue RPAR ;

ArrayInitializer
    <- LWING VariableInitializerList? COMMA? RWING ;

VariableInitializerList
    <- VariableInitializer (COMMA VariableInitializer)* ;
Block
    <- LWING BlockStatements? RWING ;

BlockStatements
    <- BlockStatement BlockStatement* ;

BlockStatement
    <- LocalVariableDeclarationStatement
    / ClassDeclaration
    / Statement
    ;

LocalVariableDeclarationStatement
    <- LocalVariableDeclaration SEMI ;

LocalVariableDeclaration
    <- VariableModifier* UnannType VariableDeclaratorList ;

Statement
    <- Block
    / IF ParExpression Statement (ELSE Statement)?
    / BasicForStatement
    / EnhancedForStatement
    / WHILE ParExpression Statement
    / DO Statement WHILE ParExpression SEMI
    / TryStatement
    / SWITCH ParExpression SwitchBlock
    / SYNCHRONIZED ParExpression Block
    / RETURN Expression? SEMI
    / THROW Expression SEMI
    / BREAK Identifier? SEMI
    / CONTINUE Identifier? SEMI
    / ASSERT Expression (COLON Expression)? SEMI
    / SEMI
    / StatementExpression SEMI
    / Identifier COLON Statement
    ;

StatementExpression
    <- Assignment
    / (INC / DEC)(Primary / QualIdent)
    / (Primary / QualIdent)(INC / DEC)
    / Primary
    ;

SwitchBlock
    <- LWING SwitchBlockStatementGroup* SwitchLabel* RWING ;

SwitchBlockStatementGroup
    <- SwitchLabels BlockStatements ;

SwitchLabels
    <- SwitchLabel SwitchLabel* ;

SwitchLabel
    <- CASE (ConstantExpression / EnumConstantName) COLON
    / DEFAULT COLON
    ;

EnumConstantName
    <- Identifier ;

BasicForStatement
    <- FOR LPAR ForInit? SEMI Expression? SEMI ForUpdate? RPAR Statement ;

ForInit
    <- LocalVariableDeclaration
    / StatementExpressionList
    ;

ForUpdate
    <- StatementExpressionList ;

StatementExpressionList
    <- StatementExpression (COMMA  StatementExpression)* ;

EnhancedForStatement
    <- FOR LPAR VariableModifier* UnannType VariableDeclaratorId COLON
          Expression RPAR Statement ;

TryStatement
    <- TRY
      ( Block (CatchClause* Finally / CatchClause+)
      / ResourceSpecification Block CatchClause* Finally?
      )
    ;

CatchClause
    <- CATCH LPAR CatchFormalParameter RPAR Block ;

CatchFormalParameter
    <- VariableModifier* CatchType VariableDeclaratorId ;

CatchType
    <- UnannClassType (OR ClassType)* ;

Finally
    <- FINALLY Block ;

ResourceSpecification
    <- LPAR ResourceList SEMI? RPAR ;

ResourceList
    <- Resource (SEMI Resource)* ;

Resource
    <- VariableModifier* UnannType VariableDeclaratorId EQU Expression ;

Expression
    <- LambdaExpression
    / AssignmentExpression
    ;

Primary
    <- PrimaryBase PrimaryRest* ;

PrimaryBase
    <- THIS
    / Literal
    / ParExpression
    / SUPER
      ( DOT TypeArguments? Identifier Arguments
      / DOT Identifier
      / COLONCOLON TypeArguments? Identifier
      )
    / NEW
      ( ClassCreator
      / ArrayCreator
      )
    / QualIdent
      ( LBRK Expression RBRK
      / Arguments
      / DOT
        ( THIS
        / NEW ClassCreator
        / TypeArguments Identifier Arguments
        / SUPER DOT TypeArguments? Identifier Arguments
        / SUPER DOT Identifier
        / SUPER COLONCOLON TypeArguments? Identifier
        )
      / (LBRK RBRK)* DOT CLASS
      / COLONCOLON TypeArguments? Identifier
      )
    / VOID DOT CLASS
    / BasicType (LBRK RBRK)* DOT CLASS
    / ReferenceType COLONCOLON TypeArguments? Identifier
    / ClassType COLONCOLON TypeArguments? NEW
    / ArrayType COLONCOLON NEW
    ;

PrimaryRest
    <- DOT
      ( TypeArguments? Identifier Arguments
      / Identifier
      / NEW ClassCreator
      )
    / LBRK Expression RBRK
    / COLONCOLON TypeArguments? Identifier
    ;

ParExpression
    <- LPAR Expression RPAR ;

ClassCreator
    <- TypeArguments? Annotation* ClassTypeWithDiamond
          Arguments ClassBody? ;

ClassTypeWithDiamond
    <- Annotation* Identifier TypeArgumentsOrDiamond?
          (DOT Annotation* Identifier TypeArgumentsOrDiamond?)* ;

TypeArgumentsOrDiamond
    <- TypeArguments
    / LPOINT RPOINT !DOT
    ;

ArrayCreator
    <- Type DimExpr+ Dim*
    / Type Dim+ ArrayInitializer
    ;

DimExpr
    <- Annotation* LBRK Expression RBRK ;


Arguments
    <- LPAR ArgumentList? RPAR ;

ArgumentList
    <- Expression (COMMA Expression)* ;

UnaryExpression
    <- (INC / DEC)(Primary / QualIdent)
    / PLUS UnaryExpression
    / MINUS UnaryExpression
    / UnaryExpressionNotPlusMinus
    ;

UnaryExpressionNotPlusMinus
    <- TILDE UnaryExpression
    / BANG UnaryExpression
    / CastExpression
    / (Primary / QualIdent) (INC / DEC)?
    ;

CastExpression
    <- LPAR PrimitiveType RPAR UnaryExpression
    / LPAR ReferenceType AdditionalBound* RPAR LambdaExpression
    / LPAR ReferenceType AdditionalBound* RPAR UnaryExpressionNotPlusMinus
    ;

InfixExpression
    <- UnaryExpression
          (InfixOperator UnaryExpression / INSTANCEOF ReferenceType)* ;

InfixOperator
    <- OROR
    / ANDAND
    / OR
    / HAT
    / AND
    / EQUAL
    / NOTEQUAL
    / LT
    / GT
    / LE
    / GE
    / SL
    / SR
    / BSR
    / PLUS
    / MINUS
    / STAR
    / DIV
    / MOD
    ;

ConditionalExpression
    <- InfixExpression (QUERY Expression COLON Expression)* ;

AssignmentExpression
    <- Assignment
    / ConditionalExpression
    ;

Assignment
    <- LeftHandSide AssignmentOperator Expression ;

LeftHandSide
    <- Primary
    / QualIdent
    ;

AssignmentOperator
    <- EQU
    / STAREQU
    / DIVEQU
    / MODEQU
    / PLUSEQU
    / MINUSEQU
    / SLEQU
    / SREQU
    / BSREQU
    / ANDEQU
    / HATEQU
    / OREQU
    ;

LambdaExpression
    <- LambdaParameters ARROW LambdaBody ;

LambdaParameters
    <- Identifier
    / LPAR FormalParameterList? RPAR
    / LPAR InferredFormalParameterList RPAR
    ;

InferredFormalParameterList
    <- Identifier (COMMA Identifier)* ;

LambdaBody
    <- Expression
    / Block
    ;

ConstantExpression
    <- Expression ;<|MERGE_RESOLUTION|>--- conflicted
+++ resolved
@@ -4,20 +4,11 @@
 _ <- [ -~] ;
 SUB <- '\u001a' ;
 EOT <- !_ ;
-WS <- [ \t\r\n] ;
-ANY <- _ / WS;
 
 Spacing
-<<<<<<< HEAD
     <- (  [ \t\r\n]+
        / "/*" ( [^*] / '*' !'/' )* "*/"
        / "//" [^\n]* '\n'?
-=======
-    <- ( WS+
-         / "/**/"
-         / "/*" (ANY !"*/")* _ "*/"
-         / "//" [^\r\n]*
->>>>>>> 792f9a93
        )* ;
 
 Identifier  <- !Keyword Letter LetterOrDigit* Spacing ;
@@ -910,7 +901,7 @@
 
 InfixExpression
     <- UnaryExpression
-          (InfixOperator UnaryExpression / INSTANCEOF ReferenceType)* ;
+          (InfixOperator UnaryExpression)* ;
 
 InfixOperator
     <- OROR
